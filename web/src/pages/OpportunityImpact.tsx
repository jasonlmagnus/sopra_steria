--- conflicted
+++ resolved
@@ -1,13 +1,7 @@
 import React from 'react'
 import { useQuery } from '@tanstack/react-query'
-<<<<<<< HEAD
-import { ScatterChart, Scatter, XAxis, YAxis, Tooltip } from 'recharts'
-import { ColumnDef } from '@tanstack/react-table'
-import { PageContainer, ScoreCard, DataTable, ChartCard } from '../components'
-=======
-import { ColumnDef } from '@tanstack/react-table'
+import { type ColumnDef } from '@tanstack/react-table'
 import { PageContainer, ScoreCard, DataTable, ChartCard, PlotlyChart } from '../components'
->>>>>>> f6c4ca5f
 
 interface Opportunity {
   page: string
@@ -69,14 +63,6 @@
       </div>
 
       <ChartCard title="Impact vs Effort">
-<<<<<<< HEAD
-        <ScatterChart width={600} height={300}>
-          <XAxis type="number" dataKey="effort" name="Effort" domain={[0, 10]} />
-          <YAxis type="number" dataKey="impact" name="Impact" domain={[0, 10]} />
-          <Tooltip cursor={{ stroke: '#8884d8', strokeDasharray: '3 3' }} />
-          <Scatter data={opps} fill="#dc3545" />
-        </ScatterChart>
-=======
         <PlotlyChart
           data={[
             {
@@ -90,7 +76,6 @@
           ]}
           layout={{ xaxis: { title: 'Effort' }, yaxis: { title: 'Impact' }, height: 300 }}
         />
->>>>>>> f6c4ca5f
       </ChartCard>
 
       <DataTable data={opps} columns={columns} />
