import React, { useEffect, useState } from 'react'
<<<<<<< HEAD
import { BarChart, Bar, XAxis, YAxis, Tooltip } from 'recharts'
import { PageContainer, ScoreCard, DataTable, ChartCard } from '../components'
=======
import { PageContainer, ScoreCard, DataTable, ChartCard, PlotlyChart } from '../components'
>>>>>>> f6c4ca5f
import { ColumnDef } from '@tanstack/react-table'

interface Item {
  status: string
  progress: number
  team: string
  name: string
}

function ImplementationTracking() {
  const [items, setItems] = useState<Item[]>([])

  useEffect(() => {
    fetch('http://localhost:3000/api/implementation-tracking')
      .then((res) => res.json())
      .then((data: Item[]) => setItems(data))
      .catch(() => setItems([]))
  }, [])

  const totalItems = items.length
  const completed = items.filter(i => i.status === 'completed').length
  const inProgress = items.filter(i => i.status === 'in_progress').length
  const avgProgress = items.reduce((sum, i) => sum + i.progress, 0) / (totalItems || 1)
  const completionRate = totalItems ? (completed / totalItems) * 100 : 0


  const columns = React.useMemo<ColumnDef<Item>[]>(
    () => [
      { accessorKey: 'name', header: 'Initiative' },
      {
        accessorKey: 'status',
        header: 'Status',
        cell: info => (info.getValue() as string).replace('_', ' ')
      },
      { accessorKey: 'progress', header: 'Progress', cell: info => `${info.getValue()}%` },
      { accessorKey: 'team', header: 'Team' }
    ],
    []
  )

  return (
    <PageContainer title="Implementation Tracking">
      <div className="filter-bar">
        <ScoreCard label="Total Items" value={totalItems} />
        <ScoreCard label="Completion Rate" value={`${completionRate.toFixed(1)}%`} />
        <ScoreCard label="Avg Progress" value={`${avgProgress.toFixed(1)}%`} />
        <ScoreCard label="In Progress" value={inProgress} />
      </div>

      <ChartCard title="Progress by Initiative">
<<<<<<< HEAD
        <BarChart width={600} height={300} data={items} style={{ marginBottom: '1rem' }}>
          <XAxis dataKey="name" hide={true} />
          <YAxis />
          <Tooltip />
          <Bar dataKey="progress" fill="#3d4a6b" />
        </BarChart>
=======
        <PlotlyChart
          data={[
            {
              x: items.map(i => i.name),
              y: items.map(i => i.progress),
              type: 'bar',
              marker: { color: '#3d4a6b' }
            }
          ]}
          layout={{ xaxis: { title: 'Initiative' }, yaxis: { title: 'Progress' }, height: 300 }}
        />
>>>>>>> f6c4ca5f
      </ChartCard>

      <DataTable data={items} columns={columns} />
    </PageContainer>
  )
}

export default ImplementationTracking<|MERGE_RESOLUTION|>--- conflicted
+++ resolved
@@ -1,11 +1,6 @@
 import React, { useEffect, useState } from 'react'
-<<<<<<< HEAD
-import { BarChart, Bar, XAxis, YAxis, Tooltip } from 'recharts'
-import { PageContainer, ScoreCard, DataTable, ChartCard } from '../components'
-=======
 import { PageContainer, ScoreCard, DataTable, ChartCard, PlotlyChart } from '../components'
->>>>>>> f6c4ca5f
-import { ColumnDef } from '@tanstack/react-table'
+import { type ColumnDef } from '@tanstack/react-table'
 
 interface Item {
   status: string
@@ -55,14 +50,6 @@
       </div>
 
       <ChartCard title="Progress by Initiative">
-<<<<<<< HEAD
-        <BarChart width={600} height={300} data={items} style={{ marginBottom: '1rem' }}>
-          <XAxis dataKey="name" hide={true} />
-          <YAxis />
-          <Tooltip />
-          <Bar dataKey="progress" fill="#3d4a6b" />
-        </BarChart>
-=======
         <PlotlyChart
           data={[
             {
@@ -74,7 +61,6 @@
           ]}
           layout={{ xaxis: { title: 'Initiative' }, yaxis: { title: 'Progress' }, height: 300 }}
         />
->>>>>>> f6c4ca5f
       </ChartCard>
 
       <DataTable data={items} columns={columns} />
