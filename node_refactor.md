> [!IMPORTANT]
> **This is the Strategic Plan.** It defines the project's phases and major milestones.
> - For a detailed, chronological progress report, see `NODE_REFACTOR_LOG.md`.
> - **Rule:** When a milestone from this plan is completed, this file **MUST** be updated along with the log in the same pull request.
> - **AI Agents:** If this file conflicts with the log, the log is likely more current. Update this plan to match the log's status.

# Node.js + React Refactor Plan

_Last updated: 2025-07-07_

## 🎯 Objective
Migrate the current Streamlit-based Python dashboard to a modern web stack: **Node.js (Express + TypeScript) API** and **React (Vite + TypeScript) front-end** while preserving all data-science and AI workloads that are already written in Python.

## Phased Roadmap

| Phase | Goal | Key Tasks | Owner | Target Date |
|-------|------|----------|-------|-------------|
| 0 | Foundations | • Agree tech stack (Node 22 LTS, Express 5, React 19, Vite, pnpm)<br/>• Create `package.json`, monorepo layout (`/api`, `/web`)<br/>• ESLint + Prettier + Husky | FE Lead | 2025-07-10 |
| 1 | API Skeleton | • Set up Express server (`/api`)<br/>• REST endpoints stubbed for `/datasets`, `/pages`, `/recommendations`<br/>• Integrate Swagger / OpenAPI docs | BE Lead | 2025-07-15 |
| 2 | Data Bridge | • Expose existing Python functions via **FastAPI** or **Python-Shell** wrappers<br/>• Use gRPC or REST to call from Node | Data Eng | 2025-07-22 |
| 3 | React UI MVP | • Scaffold Vite React app (`/web`)<br/>• Implement routing + basic layout<br/>• Fetch data from Node API | FE Team | 2025-07-29 |
| 4 | Component Migration | • Recreate Streamlit visuals using `@tanstack/react-table`, `Recharts / Plotly.js`<br/>• Build reusable design-system components | FE Team | 2025-08-12 |
| 5 | Auth & Config | • Add JWT auth (Keycloak / Auth0)<br/>• Env-driven config for AI keys | DevOps | 2025-08-19 |
| 6 | Production Hardening | • Docker-compose / Kubernetes manifests<br/>• GitHub Actions CI/CD<br/>• Load testing | DevOps | 2025-08-26 |
| 7 | Cut-over & Deprecation | • Beta release → feedback<br/>• Freeze Streamlit UI<br/>• Update docs, remove old dashboard | PM | 2025-09-02 |

## Repo Layout After Migration
```
/
├── api/              # Node.js (Express) backend
│   └── src/
├── web/              # React front-end
│   └── src/
├── python/           # Existing Python package (audit_tool etc.)
├── node_refactor.md  # ← you are here
└── AGENTS.MD         # Updated instructions for AI agents
```

## Immediate Next Steps

**✅ Completed**
- [x] Merge current `dev` work to `codex`.
- [x] Create the `/api` and `/web` folders with `pnpm` monorepo structure.
- [x] Set up CI job that runs both `pytest` and `pnpm test`.
- [x] Install `axios` in the API package to prepare for calling Python services.
- [x] **Expose Python audit functions via FastAPI service.** (Initial version complete).
- [x] **Add Express proxy routes for FastAPI data.**
- [x] **Integrate React Query for dataset fetching.**
- [x] **Complete migration of the dataset list page to React.**
- [x] **Write integration tests for the new data flow.**
<<<<<<< HEAD
- [x] **Verified integration tests passing.** (2025-07-07)
=======
- [x] **Create dataset detail page using React Table.**
>>>>>>> b40f60d7

**⏳ Next Up**
- Begin migrating remaining dashboard pages to React.
<|MERGE_RESOLUTION|>--- conflicted
+++ resolved
@@ -48,11 +48,8 @@
 - [x] **Integrate React Query for dataset fetching.**
 - [x] **Complete migration of the dataset list page to React.**
 - [x] **Write integration tests for the new data flow.**
-<<<<<<< HEAD
 - [x] **Verified integration tests passing.** (2025-07-07)
-=======
 - [x] **Create dataset detail page using React Table.**
->>>>>>> b40f60d7
 
 **⏳ Next Up**
 - Begin migrating remaining dashboard pages to React.
